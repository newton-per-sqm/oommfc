--- conflicted
+++ resolved
@@ -46,7 +46,6 @@
         evolver.eps_prime = eps_primename
         mif += eps_primemif
 
-<<<<<<< HEAD
     if hasattr(evolver, 'time_dependence'):
         ts = np.arange(0, kwargs['t'] + evolver.tstep, evolver.tstep)
         tlist = [evolver.time_dependence(t) for t in ts]
@@ -78,9 +77,8 @@
             setattr(evolver, 'u_profile', evolver.tcl_strings['proc_name'])
             setattr(evolver, 'u_profile_args',
                     evolver.tcl_strings['proc_args'])
-=======
+
     # temperature cannot spacially vary
->>>>>>> 107c40fa
 
     # Scripts for a specific evolver.
     if isinstance(evolver, oc.EulerEvolver):
